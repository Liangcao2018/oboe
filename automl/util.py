--- conflicted
+++ resolved
@@ -2,14 +2,7 @@
 Miscellaneous helper functions.
 """
 
-<<<<<<< HEAD
-import json
-import openml
-import numpy as np
-import pandas as pd
-import pkg_resources
-=======
->>>>>>> 335f6041
+# import openml
 import inspect
 import itertools
 import json
@@ -53,11 +46,7 @@
 ALGORITHMS_R = dict(zip(REG['algorithms'], list(map(lambda name: eval(name), REG['algorithms']))))
 
 DEFAULTS = {'algorithms':       {'classification': ALGORITHMS_C,           'regression': ALGORITHMS_R},
-<<<<<<< HEAD
-            'hyperparameters': {'classification': CLS['hyperparameters'], 'regression': REG['hyperparameters']}}
-=======
             'hyperparameters': {'classification': CLS['hyperparameters'],  'regression': REG['hyperparameters']}}
->>>>>>> 335f6041
 
 
 def error(y_observed, y_predicted, p_type):
@@ -232,12 +221,11 @@
             if len(error_matrix_rows) % 50 == 0:
                 print('Merging {} files...'.format(len(error_matrix_rows)))
 
-<<<<<<< HEAD
     # get dataset sizes
-    openml_datasets = openml.datasets.list_datasets()
-    openml_datasets = pd.DataFrame.from_dict(openml_datasets, orient='index')
-    dataset_sizes = openml_datasets[['NumberOfInstances', 'NumberOfFeatures']]
-=======
+    # openml_datasets = openml.datasets.list_datasets()
+    # openml_datasets = pd.DataFrame.from_dict(openml_datasets, orient='index')
+    # dataset_sizes = openml_datasets[['NumberOfInstances', 'NumberOfFeatures']]
+
     # save dataset sizes
     with open(os.path.join(save_dir, 'log.txt'), 'r') as file:
         lines = file.readlines()
@@ -249,17 +237,13 @@
             if len(log_ids) == 1 and len(size) == 1:
                 dataset_ids.append(log_ids[0])
                 sizes.append(size[0])
->>>>>>> 335f6041
 
     # save results
     pd.DataFrame(np.vstack(error_matrix_rows), index=ids, columns=headers).to_csv(os.path.join(save_dir, em))
     pd.DataFrame(np.vstack(runtime_matrix_rows), index=ids, columns=headers).to_csv(os.path.join(save_dir, rm))
-<<<<<<< HEAD
-    dataset_sizes.to_csv(os.path.join(save_dir, 'dataset_sizes.csv'))
-=======
-    pd.DataFrame(np.vstack(sizes), index=dataset_ids).to_csv(os.path.join(save_dir, 'dataset_sizes.csv'))
->>>>>>> 335f6041
-
-
+    pd.DataFrame(np.vstack(sizes), index=dataset_ids).to_csv(os.path.join(save_dir, 'dataset_sizes.csv'))    
+    # dataset_sizes.to_csv(os.path.join(save_dir, 'dataset_sizes.csv'))
+
+    
 if __name__ == '__main__':
     merge_rows(sys.argv[1])