"""
Automatically tuned scikit-learn model.
"""

import convex_opt
import json
import linalg
import multiprocessing as mp
import numpy as np
import os
import pandas as pd
import pkg_resources
import time
import util
from model import Model, Ensemble
from sklearn.model_selection import train_test_split

DEFAULTS = pkg_resources.resource_filename(__name__, 'defaults')


class AutoLearner:
    """An object representing an automatically tuned machine learning model.

    Attributes:
        p_type (str):                  Problem type. One of {'classification', 'regression'}.
        algorithms (list):             A list of algorithm types to be considered, in strings. (e.g. ['KNN', 'lSVM']).
        hyperparameters (dict):        A nested dict of hyperparameters to be considered; see above for example.
        verbose (bool):                Whether or not to generate print statements when a model finishes fitting.

        n_cores (int):                 Maximum number of cores over which to parallelize (None means no limit).
        runtime_limit(int):            Maximum training time for AutoLearner (powers of 2 preferred).

        selection_method (str):        Method of selecting entries of new row to sample.
        scalarization (str):           Scalarization of objective for min-variance selection. Either 'D' or 'A'.

        error_matrix (DataFrame):
        runtime_matrix (DataFrame):
        column_headings (list):
        X, Y (np.ndarray):

        new_row (np.ndarray):
        v_opt (np.ndarray):
        sampled_indices (set):
        sampled_models (list):
        fitted_indices (set):
        fitted_models (list):

        stacking_alg (str):            Algorithm type to use for stacked learner.
    """
<<<<<<< HEAD
    def __init__(self,
                 p_type, algorithms=None, hyperparameters=None, verbose=False,
                 n_cores=mp.cpu_count(), runtime_limit=512,
                 selection_method='min_variance', scalarization='D',
                 error_matrix=None, runtime_matrix=None,
                 stacking_alg='greedy', **stacking_hyperparams):

        # TODO: check if arguments to constructor are valid; set to defaults if not specified
        assert selection_method in {'qr', 'min_variance'}, "The method to select entries to sample must be " \
            "either qr (QR decomposition) or min_variance (minimize variance with time constraints)."
=======
    def __init__(self, p_type, algorithms=None, hyperparameters=None, n_cores=None, verbose=False,
                 selection_method='qr', runtime_limit=None, cvxopt_package='cvxpy', transform_error_matrix=False,
                 scalarization='D', bayes_opt=False, debug_mode=True, stacking_alg='Logit', **stacking_hyperparams):
>>>>>>> a7bacd1a

        with open(os.path.join(DEFAULTS, p_type + '.json')) as file:
            defaults = json.load(file)

        # attributes of ML problem
        self.p_type = p_type.lower()
        self.algorithms = algorithms or defaults['algorithms']
        self.hyperparameters = hyperparameters or defaults['hyperparameters']
        self.verbose = verbose

        # computational considerations
        self.n_cores = n_cores
        self.runtime_limit = runtime_limit

        # sample column selection
        self.selection_method = selection_method
        self.scalarization = scalarization

        # error matrix attributes
        # TODO: determine whether to generate new error matrix or use default/subset of default
        self.error_matrix = error_matrix or pd.read_csv(os.path.join(DEFAULTS, 'error_matrix.csv'), index_col=0)
        self.runtime_matrix = runtime_matrix or pd.read_csv(os.path.join(DEFAULTS, 'runtime_matrix.csv'), index_col=0)
        assert util.check_dataframes(self.error_matrix, self.runtime_matrix)
        self.column_headings = np.array([eval(heading) for heading in list(self.error_matrix)])
        self.X, self.Y, _ = linalg.pca(self.error_matrix.values, rank=min(self.error_matrix.shape)-1)

        # sampled & fitted models
        self.new_row = np.zeros((1, self.error_matrix.shape[1]))
        self.v_opt = None
        self.sampled_indices = set()
        self.sampled_models = [None] * self.error_matrix.shape[1]
        self.fitted_indices = set()
        self.fitted_models = [None] * self.error_matrix.shape[1]

        # ensemble attributes
        self.ensemble = Ensemble(self.p_type, stacking_alg, stacking_hyperparams)

    def fit(self, x_train, y_train, rank=None, runtime_limit=None):
        """Fit an AutoLearner object on a new dataset. This will sample the performance of several algorithms on the
        new dataset, predict performance on the rest, then construct an optimal ensemble model.

        Args:
            x_train (np.ndarray):  Features of the training dataset.
            y_train (np.ndarray):  Labels of the training dataset.
            rank (int):            Rank of error matrix factorization.
            runtime_limit (float): Maximum time to allocate to AutoLearner fitting.
        """
        # set to defaults if not provided
        rank = rank or linalg.approx_rank(self.error_matrix, threshold=0.01)
        runtime_limit = runtime_limit or self.runtime_limit

        if self.verbose:
            print('Fitting AutoLearner with max. runtime {}s'.format(runtime_limit))
        t_predicted = convex_opt.predict_runtime(x_train.shape, runtime_matrix=self.runtime_matrix)

        if self.selection_method == 'qr':
            to_sample = linalg.pivot_columns(self.error_matrix)
        elif self.selection_method == 'min_variance':
            Y = self.Y[:rank, :]
            self.v_opt = convex_opt.solve(t_predicted, self.n_cores * runtime_limit/2, Y, self.scalarization)
            to_sample = np.where(self.v_opt > 0.9)[0]
        else:
            to_sample = np.arange(0, self.new_row.shape[1])

        if len(to_sample) == 0 and len(self.sampled_indices) == 0:
            # if no columns are selected in first iteration (log det instability), sample n fastest columns
            n = len(np.where(np.cumsum(np.sort(t_predicted)) <= runtime_limit)[0])
            to_sample = np.argsort(t_predicted)[:n]

        # only need to compute column entry if it has not been computed already
        to_sample = list(set(to_sample) - self.sampled_indices)
        if self.verbose:
            print('Sampling {} entries of new row...'.format(len(to_sample)))
        start = time.time()
        p1 = mp.Pool(self.n_cores)
        sample_models = [Model(self.p_type, self.column_headings[i]['algorithm'],
                               self.column_headings[i]['hyperparameters'], self.verbose, i) for i in to_sample]
        sample_model_errors = [p1.apply_async(Model.kfold_fit_validate, args=[m, x_train, y_train, 5])
                               for m in sample_models]
        p1.close()
        p1.join()

        # update sampled indices
        self.sampled_indices = self.sampled_indices.union(set(to_sample))
        for i, error in enumerate(sample_model_errors):
            cv_error, cv_predictions = error.get()
            sample_models[i].cv_error, sample_models[i].cv_predictions = cv_error.mean(), cv_predictions
            sample_models[i].sampled = True
            self.new_row[:, to_sample[i]] = cv_error.mean()
            self.sampled_models[to_sample[i]] = sample_models[i]
        imputed = linalg.impute(self.error_matrix, self.new_row, list(self.sampled_indices), rank=rank)

        # impute ONLY unknown entries
        unknown = sorted(list(set(range(self.new_row.shape[1])) - self.sampled_indices))
        self.new_row[:, unknown] = imputed[:, unknown]

        # k-fold fit candidate learners of ensemble
        remaining = (runtime_limit - (time.time()-start)) * self.n_cores
        candidate_indices = []
        for i in np.argsort(self.new_row[0]):
            if t_predicted[i] + t_predicted[candidate_indices].sum() <= remaining:
                candidate_indices.append(i)
                # if model has already been k-fold fitted, immediately add to candidate learners
                if i in self.sampled_indices:
                    assert self.sampled_models[i] is not None
                    self.ensemble.candidate_learners.append(self.sampled_models[i])
        # candidate learners that need to be k-fold fitted
        to_fit = list(set(candidate_indices) - self.sampled_indices)
        p2 = mp.Pool(self.n_cores)
        candidate_models = [Model(self.p_type, self.column_headings[i]['algorithm'],
                                  self.column_headings[i]['hyperparameters'], self.verbose, i) for i in to_fit]
        candidate_model_errors = [p2.apply_async(Model.kfold_fit_validate, args=[m, x_train, y_train, 5])
                                  for m in candidate_models]
        p2.close()
        p2.join()

        # update sampled indices
        self.sampled_indices = self.sampled_indices.union(set(to_fit))
        for i, error in enumerate(candidate_model_errors):
            cv_error, cv_predictions = error.get()
            candidate_models[i].cv_error, candidate_models[i].cv_predictions = cv_error.mean(), cv_predictions
            candidate_models[i].sampled = True
            self.new_row[:, to_fit[i]] = cv_error.mean()
            self.sampled_models[to_fit[i]] = candidate_models[i]
            self.ensemble.candidate_learners.append(candidate_models[i])

        if self.verbose:
            print('\nFitting ensemble of max. size {}...'.format(len(self.ensemble.candidate_learners)))
        self.ensemble.fit(x_train, y_train, remaining, self.fitted_models)
        for model in self.ensemble.base_learners:
            assert model.index is not None
            self.fitted_indices.add(model.index)
            self.fitted_models[model.index] = model
        self.ensemble.fitted = True

        if self.verbose:
            print('\nAutoLearner fitting complete.')

    def fit_doubling(self, x_train, y_train, verbose=False):
        """Fit an AutoLearner object, iteratively doubling allowed runtime."""
        t_predicted = convex_opt.predict_runtime(x_train.shape)

        # split data into training and validation sets
        x_tr, x_va, y_tr, y_va = train_test_split(x_train, y_train, test_size=0.15)

        ranks = [linalg.approx_rank(self.error_matrix, threshold=0.05)]
        times = [2**np.floor(np.log2(np.sort(t_predicted)[:4*ranks[0]].sum()))]
        losses = [1.0]

        v_opt, e_hat, actual_times, ensembles = [], [], [], []
        k, t = ranks[0], times[0]
        best_new_row, best_ensemble = None, None

        start = time.time()
        counter, best = 0, 0
        while time.time() - start < self.runtime_limit - t:
            if verbose:
                print('Fitting with k={}, t={}'.format(k, t))
            t0 = time.time()
            self.fit(x_tr, y_tr, rank=k, runtime_limit=t)
            ensembles.append(self.ensemble)
            actual_times.append(time.time() - t0)
            v_opt.append(self.v_opt)
            e_hat.append(self.new_row)
            loss = util.error(y_va, self.ensemble.predict(x_va), self.p_type)
            losses.append(loss)

            if loss < min(losses):
                ranks.append(k+1)
                best = counter
            else:
                ranks.append(k)

            times.append(2*t)
            k = ranks[-1]
            t = times[-1]
            counter += 1

        # after all iterations, restore best model
        self.new_row = e_hat[best]
        self.ensemble = ensembles[best]
        return {'k': ranks, 't': times, 'l': losses, 'v': v_opt, 'e': e_hat, 'tt': actual_times,
                'models': ensembles}

    def refit(self, x_train, y_train):
        """Refit an existing AutoLearner object on a new dataset. This will simply retrain the base-learners and
        stacked learner of an existing model, and so algorithm and hyperparameter selection may not be optimal.

        Args:
            x_train (np.ndarray): Features of the training dataset.
            y_train (np.ndarray): Labels of the training dataset.
        """
        assert self.ensemble.fitted, "Cannot refit unless model has been fit."
        self.ensemble.fit(x_train, y_train)

    def predict(self, x_test):
        """Generate predictions on test data.

        Args:
            x_test (np.ndarray): Features of the test dataset.
        Returns:
            np.ndarray: Predicted labels.
        """
        return self.ensemble.predict(x_test)<|MERGE_RESOLUTION|>--- conflicted
+++ resolved
@@ -47,7 +47,7 @@
 
         stacking_alg (str):            Algorithm type to use for stacked learner.
     """
-<<<<<<< HEAD
+
     def __init__(self,
                  p_type, algorithms=None, hyperparameters=None, verbose=False,
                  n_cores=mp.cpu_count(), runtime_limit=512,
@@ -58,11 +58,6 @@
         # TODO: check if arguments to constructor are valid; set to defaults if not specified
         assert selection_method in {'qr', 'min_variance'}, "The method to select entries to sample must be " \
             "either qr (QR decomposition) or min_variance (minimize variance with time constraints)."
-=======
-    def __init__(self, p_type, algorithms=None, hyperparameters=None, n_cores=None, verbose=False,
-                 selection_method='qr', runtime_limit=None, cvxopt_package='cvxpy', transform_error_matrix=False,
-                 scalarization='D', bayes_opt=False, debug_mode=True, stacking_alg='Logit', **stacking_hyperparams):
->>>>>>> a7bacd1a
 
         with open(os.path.join(DEFAULTS, p_type + '.json')) as file:
             defaults = json.load(file)
